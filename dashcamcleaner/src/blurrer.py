import os
import subprocess
from shutil import which
from typing import Dict, List, Union
<<<<<<< HEAD
from math import sqrt
=======

>>>>>>> 26826759
import cv2
import imageio
import numpy as np
import torch
from more_itertools import chunked
from src.bounds import Bounds
from src.detection import Detection
from tqdm import tqdm


class VideoBlurrer:
    parameters: Dict[str, Union[bool, int, float, str]]
    detections: List[Detection]

    def __init__(self: 'VideoBlurrer', weights_name: str, parameters: Dict[str, Union[bool, int, float, str]]) -> None:
        """
        Constructor
        :param weights_name: file name of the weights to be used
        :param parameters: all relevant paremeters for the blurring process
        """
        self.parameters = parameters
        self.detections = []
        weights_path = os.path.join(
            os.path.dirname(os.path.dirname(__file__)),
            "weights",
            f"{weights_name}.pt".replace(".pt.pt", ".pt"),
        )
        self.detector = setup_detector(weights_path)
        print("Worker created")

    def apply_blur(self: 'VideoBlurrer', frame: np.array, new_detections: List[Detection]):
        """
        Apply Gaussian blur to regions of interests
        :param frame: input image
        :param new_detections: list of newly detected faces and plates
        :return: processed image
        """
        # gather inputs from self.parameters
        blur_size = self.parameters["blur_size"] * 2 + 1  # must be odd
        blur_memory = self.parameters["blur_memory"]
        roi_multi = self.parameters["roi_multi"]
        no_faces = self.parameters["no_faces"]

        # gather and process all currently relevant detections
        self.detections = [
            x.get_older() for x in self.detections if x.age < blur_memory
        ]  # throw out outdated detections, increase age by 1

        for detection in new_detections:
            if no_faces and detection.kind == "face":
                continue
            scaled_detection = detection.get_scaled(frame.shape, roi_multi)
            scaled_detection.age = 0
            self.detections.append(scaled_detection)

        if len(self.detections) < 1:
            # there are no detections for this frame, leave early and return the same input-frame
            return frame

<<<<<<< HEAD
        # prepare copy and mask
        blur_1 = cv2.GaussianBlur(frame, (blur_size, blur_size), 0)
        # blurring again with the same kernel is the same as blurring with a kernel sqrt(2) as big (but should be faster)
        # the variance of a kernel with size N is N^2
        # the variance of a kernel with size 2*N is 4*N^2
        # so the necessary variance to add on-top is 3 * N^2, whose root is sqrt(3) * N
        # which is why the size of the second blur is sqrt(3) * N to get double the gaussion blur size
        # but with a smaller kernel, since we already have a blurred image with kernel size=N usable as input
        #
        # from Wikipedia https://en.wikipedia.org/wiki/Gaussian_blur:
        # > Applying successive Gaussian blurs to an image has the same effect as applying a single, larger Gaussian blur,
        # whose radius is the square root of the sum of the squares of the blur radii that were actually applied.
        second_blur_size = int((blur_size * sqrt(3)) // 2 * 2 + 1)  # has to be odd for the Gaussian blur, so ceil or floor are not usable
        blur_2 = cv2.GaussianBlur(blur_1, (second_blur_size, second_blur_size), 0)

        mask_blur_1 = np.full((frame.shape[0], frame.shape[1], 1), 0, dtype=np.uint8)
        mask_blur_2 = np.full((frame.shape[0], frame.shape[1], 1), 0, dtype=np.uint8)

        inner_factor = 0.8
        for detection in self.detections:
            # two-fold blurring: softer blur on the edge of the box to look smoother and less abrupt
            outer_box = detection.bounds
            inner_box = detection.bounds.scale(frame.shape, inner_factor)
=======
        for detection in self.detections:
            # two-fold blurring: softer blur on the edge of the box to look smoother and less abrupt
            outer_box = detection.bounds
            inner_box = detection.bounds.scale(frame.shape, 0.8)
>>>>>>> 26826759

            if detection.kind == "plate":
                cv2.rectangle(mask_blur_1, outer_box.pt1(), outer_box.pt2(), color=(255, 255, 255), thickness=-1)
                cv2.rectangle(mask_blur_2, inner_box.pt1(), inner_box.pt2(), color=(255, 255, 255), thickness=-1)
            elif detection.kind == "face":
<<<<<<< HEAD
                center_outer, axes_outer = outer_box.ellipse_coordinates()
                center_inner, axes_inner = inner_box.ellipse_coordinates()
=======
                center, axes = detection.bounds.ellipse_coordinates()
                # blur rectangle around face
                temp[outer_box.coords_as_slices()] = cv2.blur(
                    temp[outer_box.coords_as_slices()], (blur_size * 2 + 1, blur_size * 2 + 1)
                )
>>>>>>> 26826759
                # add ellipse to mask
                cv2.ellipse(mask_blur_1, center_inner, axes_outer, 0, 0, 360, (255, 255, 255), -1)
                cv2.ellipse(mask_blur_2, center_outer, axes_inner, 0, 0, 360, (255, 255, 255), -1)
            else:
                raise ValueError(f"Detection kind not supported: {detection.kind}")

        # apply mask to blur
        mask_background = cv2.bitwise_not(cv2.bitwise_or(mask_blur_1, mask_blur_2))

        # remove second blur-mask from first blur-mask,
        # so as not to add the second (smaller) blur mask twice to the output
        # https://en.wikipedia.org/wiki/Material_nonimplication
        mask_blur_1 = cv2.bitwise_and(mask_blur_1, cv2.bitwise_not(mask_blur_2))

        background = cv2.bitwise_and(frame, frame, mask=mask_background)
        blurred_1 = cv2.bitwise_and(blur_1, blur_1, mask=mask_blur_1)
        blurred_2 = cv2.bitwise_and(blur_2, blur_2, mask=mask_blur_2)
        blurred = cv2.add(blurred_1, blurred_2)
        return cv2.add(background, blurred)

    def detect_identifiable_information(self: 'VideoBlurrer', images: list) -> List[List[Detection]]:
        """
        Run plate and face detection on an input image
        :param images: input images
        :return: detected faces and plates
        """
        scale = self.parameters["inference_size"]
        results_list = self.detector(images, size=scale).xyxy
        return [
            [
                Detection(
                    Bounds(
                        x_min=det[0],
                        y_min=det[1],
                        x_max=det[2],
                        y_max=det[3]
                    ),
                    score=det[4],
                    kind="plate" if det[5].item() == 0 else "face",
                )
                for det in tensor
            ]
            for tensor in results_list
        ]

    def blur_video(self):
        """
        Write a copy of the input video stripped of identifiable information, i.e. faces and license plates
        """
        # gather inputs from self.parameters
        input_path = self.parameters["input_path"]
        temp_output = f"{os.path.splitext(self.parameters['output_path'])[0]}_copy{os.path.splitext(self.parameters['output_path'])[1]}"
        output_path = self.parameters["output_path"]
        threshold = self.parameters["threshold"]
        quality = self.parameters["quality"]
        batch_size = self.parameters["batch_size"]

        # customize detector
        self.detector.conf = threshold

        # open video file
        with imageio.get_reader(input_path) as reader:

            # get the height and width of each frame for future debug outputs on frame
            meta = reader.get_meta_data()
            fps = meta["fps"]
            duration = meta["duration"]
            length = int(duration * fps)
            audio_present = "audio_codec" in meta

            # save the video to a file
            with imageio.get_writer(
                temp_output, codec="libx264", fps=fps, quality=quality
            ) as writer:

                with tqdm(
                    total=length, desc="Processing video", unit="frames", dynamic_ncols=True
                ) as progress_bar:
                    for frame_batch in chunked(reader, batch_size):
                        frame_buffer = [cv2.cvtColor(frame_read, cv2.COLOR_BGR2RGB) for frame_read in frame_batch]
                        new_detections: List[List[Detection]] = self.detect_identifiable_information(frame_buffer)
                        for frame, detections in zip(frame_buffer, new_detections):
                            frame_blurred = self.apply_blur(frame, detections)
                            frame_blurred_rgb = cv2.cvtColor(frame_blurred, cv2.COLOR_BGR2RGB)
                            writer.append_data(frame_blurred_rgb)
                        progress_bar.update(len(frame_buffer))

        # copy over audio stream from original video to edited video
        if is_installed("ffmpeg"):
            ffmpeg_exe = "ffmpeg"
        else:
            ffmpeg_exe = os.getenv("FFMPEG_BINARY")
            if not ffmpeg_exe:
                print(
                    "FFMPEG could not be found! Please make sure the ffmpeg.exe is available under the environment variable 'FFMPEG_BINARY'."
                )
                return

        if audio_present:
            subprocess.run(
                [
                    ffmpeg_exe,
                    "-y",
                    "-i",
                    temp_output,
                    "-i",
                    input_path,
                    "-c",
                    "copy",
                    "-map",
                    "0:0",
                    "-map",
                    "1:1",
                    "-shortest",
                    output_path,
                ],
                stdout=subprocess.DEVNULL,
            )
            # delete temporary output that had no audio track
            try:
                os.remove(temp_output)
            except Exception as e:
                self.alert.emit(
                    f"Could not delete temporary, muted video. Maybe another process (like a cloud storage service or antivirus) is using it already.\n{str(e)}"
                )
        else:
            os.rename(temp_output, output_path)


def setup_detector(weights_path: str):
    """
    Load YOLOv5 detector from torch hub and update the detector with this repo's weights
    :param weights_path: path to .pt file with this repo's weights
    :return: initialized yolov5 detector
    """
    model = torch.hub.load("ultralytics/yolov5", "custom", weights_path, _verbose=False)
    if torch.cuda.is_available():
        print(f"Using {torch.cuda.get_device_name(torch.cuda.current_device())}.")
        model.cuda()
        torch.backends.cudnn.benchmark = True
    else:
        print("Using CPU.")
    return model


def is_installed(name):
    """
    Check whether an executable is available
    """
    return which(name) is not None<|MERGE_RESOLUTION|>--- conflicted
+++ resolved
@@ -1,12 +1,9 @@
 import os
 import subprocess
+from math import sqrt
 from shutil import which
 from typing import Dict, List, Union
-<<<<<<< HEAD
-from math import sqrt
-=======
-
->>>>>>> 26826759
+
 import cv2
 import imageio
 import numpy as np
@@ -66,7 +63,6 @@
             # there are no detections for this frame, leave early and return the same input-frame
             return frame
 
-<<<<<<< HEAD
         # prepare copy and mask
         blur_1 = cv2.GaussianBlur(frame, (blur_size, blur_size), 0)
         # blurring again with the same kernel is the same as blurring with a kernel sqrt(2) as big (but should be faster)
@@ -90,27 +86,13 @@
             # two-fold blurring: softer blur on the edge of the box to look smoother and less abrupt
             outer_box = detection.bounds
             inner_box = detection.bounds.scale(frame.shape, inner_factor)
-=======
-        for detection in self.detections:
-            # two-fold blurring: softer blur on the edge of the box to look smoother and less abrupt
-            outer_box = detection.bounds
-            inner_box = detection.bounds.scale(frame.shape, 0.8)
->>>>>>> 26826759
 
             if detection.kind == "plate":
                 cv2.rectangle(mask_blur_1, outer_box.pt1(), outer_box.pt2(), color=(255, 255, 255), thickness=-1)
                 cv2.rectangle(mask_blur_2, inner_box.pt1(), inner_box.pt2(), color=(255, 255, 255), thickness=-1)
             elif detection.kind == "face":
-<<<<<<< HEAD
                 center_outer, axes_outer = outer_box.ellipse_coordinates()
                 center_inner, axes_inner = inner_box.ellipse_coordinates()
-=======
-                center, axes = detection.bounds.ellipse_coordinates()
-                # blur rectangle around face
-                temp[outer_box.coords_as_slices()] = cv2.blur(
-                    temp[outer_box.coords_as_slices()], (blur_size * 2 + 1, blur_size * 2 + 1)
-                )
->>>>>>> 26826759
                 # add ellipse to mask
                 cv2.ellipse(mask_blur_1, center_inner, axes_outer, 0, 0, 360, (255, 255, 255), -1)
                 cv2.ellipse(mask_blur_2, center_outer, axes_inner, 0, 0, 360, (255, 255, 255), -1)
